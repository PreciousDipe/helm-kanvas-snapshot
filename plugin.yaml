<<<<<<< HEAD
name: "kanvas-snapshot"
version: "0.2.0"
usage: "Generate a visual snapshot of your Helm chart as a Meshery Snapshot"
description: "A Helm plugin to generate Kanvas Snapshots from Helm charts using a custom Go binary"
command: "$HELM_PLUGIN_DIR/bin/kanvas-snapshot"
platformCommand: 
  - os: linux
    arch: amd64
    command: "$HELM_PLUGIN_DIR/bin/kanvas-snapshot"
  - os: darwin
    arch: amd64
    command: "$HELM_PLUGIN_DIR/bin/kanvas-snapshot"
  - os: windows
    arch: amd64
    command: "$HELM_PLUGIN_DIR/bin/kanvas-snapshot.exe"
hooks:
  install: "$HELM_PLUGIN_DIR/scripts/install-binary.sh"
  update: "$HELM_PLUGIN_DIR/scripts/install-binary.sh"
  uninstall: echo "Snapshot plugin uninstalled."
=======
name: "helm-kanvas-snapshot"
version: "0.1.0"
usage: "Generate a visual snapshot of your Helm chart as a Meshery Snapshot"
description: "A Helm plugin to generate Meshery Snapshots from Helm charts using a custom Go binary"
useTunnel: true
command: "$HELM_PLUGIN_DIR/bin/helm-kanvas-snapshot"
hooks:
  install: |
    echo "Snapshot plugin installed."

  update: |
    echo "Snapshot plugin updated."
    $HELM_PLUGIN_DIR/install-binary.sh
  uninstall: |
    echo "Snapshot plugin uninstalled."
>>>>>>> 1cdd3cc1
<|MERGE_RESOLUTION|>--- conflicted
+++ resolved
@@ -1,37 +1,14 @@
-<<<<<<< HEAD
-name: "kanvas-snapshot"
+name: "helm-kanvas-snapshot"
 version: "0.2.0"
-usage: "Generate a visual snapshot of your Helm chart as a Meshery Snapshot"
-description: "A Helm plugin to generate Kanvas Snapshots from Helm charts using a custom Go binary"
-command: "$HELM_PLUGIN_DIR/bin/kanvas-snapshot"
-platformCommand: 
-  - os: linux
-    arch: amd64
-    command: "$HELM_PLUGIN_DIR/bin/kanvas-snapshot"
-  - os: darwin
-    arch: amd64
-    command: "$HELM_PLUGIN_DIR/bin/kanvas-snapshot"
-  - os: windows
-    arch: amd64
-    command: "$HELM_PLUGIN_DIR/bin/kanvas-snapshot.exe"
-hooks:
-  install: "$HELM_PLUGIN_DIR/scripts/install-binary.sh"
-  update: "$HELM_PLUGIN_DIR/scripts/install-binary.sh"
-  uninstall: echo "Snapshot plugin uninstalled."
-=======
-name: "helm-kanvas-snapshot"
-version: "0.1.0"
-usage: "Generate a visual snapshot of your Helm chart as a Meshery Snapshot"
-description: "A Helm plugin to generate Meshery Snapshots from Helm charts using a custom Go binary"
+usage: "Generate a visual snapshot of your Helm chart as a Meshery Design"
+description: "A Helm plugin to generate Meshery designs from Helm charts and snapshot their visual representation."
 useTunnel: true
 command: "$HELM_PLUGIN_DIR/bin/helm-kanvas-snapshot"
 hooks:
   install: |
     echo "Snapshot plugin installed."
-
   update: |
     echo "Snapshot plugin updated."
     $HELM_PLUGIN_DIR/install-binary.sh
   uninstall: |
-    echo "Snapshot plugin uninstalled."
->>>>>>> 1cdd3cc1
+    echo "Snapshot plugin uninstalled."