project_name: helm-kanvas-snapshot
version: 2
before:
  hooks:
    - go mod tidy

builds:
  - env:
      - CGO_ENABLED=0
    ldflags:
      - -s -w
      - -X main.providerToken={{.Env.PROVIDER_TOKEN}}
      - -X main.MesheryCloudApiBaseUrl="https://meshery.layer5.io"
      - -X main.MesheryApiBaseUrl="https://playground.meshery.io"
    goos:
      - linux
      - darwin
      - freebsd
      - windows
    goarch:
      - amd64
      - '386'
      - arm
      - arm64
    binary: '{{ .ProjectName }}'

archives:
  - format: tar.gz
    wrap_in_directory: true
    name_template: >-
      {{- .ProjectName }}_
      {{- .Version }}_
      {{- .Os }}_
      {{- if eq .Arch "amd64" }}x86_64
      {{- else if eq .Arch "386" }}i386
      {{- else }}{{ .Arch }}{{ end }}
<<<<<<< HEAD
    format: tar.gz
    # format_overrides:
    #   - goos: windows
    #     format: zip

checksum:
  name_template: 'checksums.txt'
=======
    files:
      - plugin.yaml
      - LICENSE
      - install-binary.sh
>>>>>>> 1cdd3cc1

snapshot:
  name_template: "{{ .ProjectName }}_{{ .Version }}_{{ .Runtime.Goos }}_{{ .Runtime.Goarch }}"

checksum:
  name_template: '{{ .ProjectName }}_{{ .Version }}_SHA256SUMS'
  algorithm: sha256

changelog:
  sort: asc
  filters:
    exclude:
      - '^docs:'
      - '^test:'

release:
  name_template: "Helm Kanvas Snapshot {{.Tag}}"<|MERGE_RESOLUTION|>--- conflicted
+++ resolved
@@ -34,20 +34,10 @@
       {{- if eq .Arch "amd64" }}x86_64
       {{- else if eq .Arch "386" }}i386
       {{- else }}{{ .Arch }}{{ end }}
-<<<<<<< HEAD
-    format: tar.gz
-    # format_overrides:
-    #   - goos: windows
-    #     format: zip
-
-checksum:
-  name_template: 'checksums.txt'
-=======
     files:
       - plugin.yaml
       - LICENSE
       - install-binary.sh
->>>>>>> 1cdd3cc1
 
 snapshot:
   name_template: "{{ .ProjectName }}_{{ .Version }}_{{ .Runtime.Goos }}_{{ .Runtime.Goarch }}"
